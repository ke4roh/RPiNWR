language: python
python:
  - "3.4.3"
  - "3.5"
<<<<<<< HEAD
install:
  pip install -U setuptools coveralls pygame
before_script:
- ulimit -c unlimited -S       # enable core dumps
=======
install: 
  pip install -U setuptools coveralls
# command to install dependencies
>>>>>>> 16a55718
script:
  ( cmdpid=$BASHPID; (sleep 300; kill -SIGABRT $cmdpid) & PYTHONFAULTHANDLER=true coverage run --source=RPiNWR ./setup.py test )
after_success:
  coveralls
after_failure:
- COREFILE=$(find . -maxdepth 1 -name "core*" | head -n 1) # find core file
- if [[ -f "$COREFILE" ]]; then gdb -c "$COREFILE" example -ex "thread apply all bt" -ex "set pagination 0" -batch; fi<|MERGE_RESOLUTION|>--- conflicted
+++ resolved
@@ -1,21 +1,12 @@
 language: python
 python:
+  - "3.4.2"
   - "3.4.3"
   - "3.5"
-<<<<<<< HEAD
-install:
-  pip install -U setuptools coveralls pygame
-before_script:
-- ulimit -c unlimited -S       # enable core dumps
-=======
 install: 
   pip install -U setuptools coveralls
 # command to install dependencies
->>>>>>> 16a55718
 script:
-  ( cmdpid=$BASHPID; (sleep 300; kill -SIGABRT $cmdpid) & PYTHONFAULTHANDLER=true coverage run --source=RPiNWR ./setup.py test )
+  coverage run --source=RPiNWR ./setup.py test
 after_success:
   coveralls
-after_failure:
-- COREFILE=$(find . -maxdepth 1 -name "core*" | head -n 1) # find core file
-- if [[ -f "$COREFILE" ]]; then gdb -c "$COREFILE" example -ex "thread apply all bt" -ex "set pagination 0" -batch; fi